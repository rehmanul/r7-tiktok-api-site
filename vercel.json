{
    "version": 2,
    "build": {
        "env": {
            "PUPPETEER_SKIP_CHROMIUM_DOWNLOAD": "true",
            "NODE_VERSION": "22.x"
        }
    },
    "env": {
        "AWS_LAMBDA_JS_RUNTIME": "nodejs22.x"
    },
    "functions": {
        "api/**/*.js": {
            "includeFiles": "{lib/**,api-keys.json}"
        },
        "api/tiktok.js": {
            "memory": 2048,
<<<<<<< HEAD
            "maxDuration": 60
        },
        "api/instagram.js": {
            "memory": 2048,
            "maxDuration": 60
        },
        "api/youtube.js": {
            "memory": 2048,
            "maxDuration": 60
        },
        "api/twitter.js": {
            "memory": 2048,
=======
>>>>>>> 8acbc7c6
            "maxDuration": 60
        },
        "api/bio.js": {
            "memory": 512,
            "maxDuration": 10
        }
    }
}<|MERGE_RESOLUTION|>--- conflicted
+++ resolved
@@ -15,7 +15,6 @@
         },
         "api/tiktok.js": {
             "memory": 2048,
-<<<<<<< HEAD
             "maxDuration": 60
         },
         "api/instagram.js": {
@@ -28,8 +27,6 @@
         },
         "api/twitter.js": {
             "memory": 2048,
-=======
->>>>>>> 8acbc7c6
             "maxDuration": 60
         },
         "api/bio.js": {
