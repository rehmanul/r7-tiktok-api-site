import compression from 'compression';
import express from 'express';
import helmet from 'helmet';
import morgan from 'morgan';
import path from 'path';
import { fileURLToPath } from 'url';
import tiktokHandler from './api/tiktok.js';
<<<<<<< HEAD
import instagramHandler from './api/instagram.js';
import youtubeHandler from './api/youtube.js';
import twitterHandler from './api/twitter.js';
=======
import bioHandler from './api/bio.js';
import docsHandler from './api/docs.js';
>>>>>>> 8acbc7c6

const __filename = fileURLToPath(import.meta.url);
const __dirname = path.dirname(__filename);
const staticDir = path.join(__dirname, 'public');

const app = express();
const port = Number.parseInt(process.env.PORT ?? '3000', 10);

app.set('trust proxy', true);
app.use(
  helmet({
    contentSecurityPolicy: false,
    crossOriginEmbedderPolicy: false
  })
);
app.use(compression());
app.use(express.json({ limit: '1mb' }));
app.use(express.urlencoded({ extended: true }));
app.use(morgan(process.env.NODE_ENV === 'production' ? 'combined' : 'dev'));

app.use(express.static(staticDir, { extensions: ['html'] }));

app.get('/health', (req, res) => {
  res.json({
    status: 'ok',
    timestamp: new Date().toISOString(),
    uptime: process.uptime(),
    version: process.env.npm_package_version || 'unknown',
    platforms: ['tiktok', 'instagram', 'youtube', 'twitter']
  });
});

app.get('/api/tiktok', (req, res, next) => {
  return tiktokHandler(req, res).catch(next);
});

<<<<<<< HEAD
app.get('/api/instagram', (req, res, next) => {
  return instagramHandler(req, res).catch(next);
});

app.get('/api/youtube', (req, res, next) => {
  return youtubeHandler(req, res).catch(next);
});

app.get('/api/twitter', (req, res, next) => {
  return twitterHandler(req, res).catch(next);
=======
app.get('/api/bio', (req, res, next) => {
  return bioHandler(req, res).catch(next);
});

app.get('/api/docs', (req, res, next) => {
  return docsHandler(req, res).catch(next);
>>>>>>> 8acbc7c6
});

app.use('/api', (req, res) => {
  res.status(404).json({ error: 'API route not found', status: 'error', code: 404 });
});

app.use((req, res, next) => {
  if (req.method === 'GET') {
    return res.sendFile('index.html', { root: staticDir });
  }
  return next();
});

app.use((req, res) => {
  res.status(404).json({ error: 'Not found', status: 'error', code: 404 });
});

app.use((err, req, res, next) => {
  console.error('Unhandled server error:', err);
  if (res.headersSent) {
    return next(err);
  }
  return res.status(500).json({ error: 'Internal server error', status: 'error', code: 500 });
});

app.listen(port, () => {
  console.log(`Server running at http://localhost:${port}`);
});<|MERGE_RESOLUTION|>--- conflicted
+++ resolved
@@ -5,14 +5,11 @@
 import path from 'path';
 import { fileURLToPath } from 'url';
 import tiktokHandler from './api/tiktok.js';
-<<<<<<< HEAD
 import instagramHandler from './api/instagram.js';
 import youtubeHandler from './api/youtube.js';
 import twitterHandler from './api/twitter.js';
-=======
 import bioHandler from './api/bio.js';
 import docsHandler from './api/docs.js';
->>>>>>> 8acbc7c6
 
 const __filename = fileURLToPath(import.meta.url);
 const __dirname = path.dirname(__filename);
@@ -49,7 +46,6 @@
   return tiktokHandler(req, res).catch(next);
 });
 
-<<<<<<< HEAD
 app.get('/api/instagram', (req, res, next) => {
   return instagramHandler(req, res).catch(next);
 });
@@ -60,14 +56,14 @@
 
 app.get('/api/twitter', (req, res, next) => {
   return twitterHandler(req, res).catch(next);
-=======
+});
+
 app.get('/api/bio', (req, res, next) => {
   return bioHandler(req, res).catch(next);
 });
 
 app.get('/api/docs', (req, res, next) => {
   return docsHandler(req, res).catch(next);
->>>>>>> 8acbc7c6
 });
 
 app.use('/api', (req, res) => {
