import { createHash } from 'crypto';
import fs from 'fs';
import path from 'path';
import puppeteer from 'puppeteer-core';
<<<<<<< HEAD
import chromium from '@sparticuz/chromium';

=======
import chromium from '@sparticuz/chromium-min';
import { requireApiKey } from '../lib/auth.js'; 
>>>>>>> 8acbc7c6

const DEFAULT_USER_AGENT =
  'Mozilla/5.0 (Windows NT 10.0; Win64; x64) AppleWebKit/537.36 (KHTML, like Gecko) Chrome/122.0.0.0 Safari/537.36';
const DEFAULT_VIEWPORT = { width: 1280, height: 720, deviceScaleFactor: 1 };

const NAVIGATION_TIMEOUT_MS = normalizeInteger(process.env.NAVIGATION_TIMEOUT_MS, 30000);
const CONTENT_WAIT_MS = normalizeInteger(process.env.CONTENT_WAIT_MS, 5000);

const RAW_CACHE_TTL_SECONDS = normalizeInteger(process.env.CACHE_TTL, 120);
const CACHE_TTL_MS = RAW_CACHE_TTL_SECONDS > 0 ? RAW_CACHE_TTL_SECONDS * 1000 : 0;
const CACHE_MAX_ENTRIES = (() => {
  const value = normalizeInteger(process.env.CACHE_MAX_ENTRIES, 100);
  return value > 0 ? value : 0;
})();
const CACHE_ENABLED = CACHE_TTL_MS > 0 && CACHE_MAX_ENTRIES > 0;

const HTTP_FETCH_TIMEOUT_MS = normalizeInteger(process.env.HTTP_FETCH_TIMEOUT_MS, 12_000);
const HTTP_MAX_RETRIES = Math.max(normalizeInteger(process.env.HTTP_MAX_RETRIES, 3), 1);
const HTTP_ITEM_LIST_PAGE_SIZE = (() => {
  const raw = normalizeInteger(process.env.TIKTOK_ITEM_LIST_PAGE_SIZE, 30);
  if (Number.isNaN(raw)) {
    return 30;
  }
  return Math.min(Math.max(raw, 1), 35);
})();
const HTTP_ITEM_LIST_MAX_PAGES = Math.max(normalizeInteger(process.env.TIKTOK_ITEM_LIST_MAX_PAGES, 40), 1);
const HTTP_ITEM_LIST_BUFFER_PAGES = Math.max(normalizeInteger(process.env.TIKTOK_ITEM_LIST_BUFFER_PAGES, 2), 1);

const RATE_LIMIT_RULES = buildRateLimitRules();
const rateLimitState = new Map();
const responseCache = new Map();
const inflightRequests = new Map();

let cachedExecutablePath;

const DEFAULT_CHROMIUM_PACK_URL =
  'https://github.com/Sparticuz/chromium/releases/download/v141.0.0/chromium-v141.0.0-pack.x64.tar';
const CHROMIUM_SOURCE =
  process.env.CHROMIUM_BINARIES_PATH || process.env.CHROMIUM_PACK_URL || DEFAULT_CHROMIUM_PACK_URL;

function ensureChromiumCacheDir() {
  const defaultCache = '/tmp/chromium-cache';
  const targetDir = process.env.PUPPETEER_CACHE_DIR || defaultCache;
  process.env.PUPPETEER_CACHE_DIR = targetDir;

  if (!targetDir.startsWith('/tmp')) {
    return;
  }

  try {
    if (!fs.existsSync(targetDir)) {
      fs.mkdirSync(targetDir, { recursive: true, mode: 0o755 });
    }
  } catch (err) {
    console.warn('Unable to ensure chromium cache directory:', err);
  }
}

function normalizeInteger(rawValue, fallback) {
  if (rawValue === undefined || rawValue === null || rawValue === '') {
    return fallback;
  }
  const parsed = Number.parseInt(rawValue, 10);
  if (Number.isNaN(parsed)) {
    return fallback;
  }
  return parsed;
}

function buildRateLimitRules() {
  const rules = [];

  const minuteLimit = deriveRateLimit(process.env.RATE_LIMIT_REQUESTS_PER_MINUTE, 60);
  if (minuteLimit) {
    rules.push({ windowMs: 60_000, limit: minuteLimit, label: 'Minute' });
  }

  const hourLimit = deriveRateLimit(process.env.RATE_LIMIT_REQUESTS_PER_HOUR, 1_000);
  if (hourLimit) {
    rules.push({ windowMs: 3_600_000, limit: hourLimit, label: 'Hour' });
  }

  return rules;
}

function deriveRateLimit(rawValue, fallback) {
  if (rawValue === undefined || rawValue === null || rawValue === '') {
    return fallback;
  }
  const parsed = Number.parseInt(rawValue, 10);
  if (Number.isNaN(parsed) || parsed < 0) {
    return fallback;
  }
  if (parsed === 0) {
    return null;
  }
  return parsed;
}

const delay = (ms) => new Promise((resolve) => setTimeout(resolve, ms));

function clonePayload(payload) {
  return typeof structuredClone === 'function'
    ? structuredClone(payload)
    : JSON.parse(JSON.stringify(payload));
}

function getQueryParam(value) {
  if (Array.isArray(value)) {
    return value[0];
  }
  return value;
}

function parseIntegerParameter(raw, { name, defaultValue, min = 1, max = Number.MAX_SAFE_INTEGER }) {
  if (raw === undefined || raw === null || raw === '') {
    return defaultValue;
  }
  const parsed = Number.parseInt(raw, 10);
  if (Number.isNaN(parsed) || parsed < min) {
    throw new Error(`Invalid value for ${name}`);
  }
  return Math.min(parsed, max);
}

function parseOptionalEpoch(raw, name) {
  if (raw === undefined || raw === null || raw === '') {
    return null;
  }
  const parsed = Number.parseInt(raw, 10);
  if (Number.isNaN(parsed) || parsed < 0) {
    throw new Error(`Invalid value for ${name}`);
  }
  return parsed;
}

function normalizeCookiesFromString(rawCookie) {
  return rawCookie
    .split(';')
    .map((segment) => segment.trim())
    .filter(Boolean)
    .map((segment) => {
      const [name, ...rest] = segment.split('=');
      const value = rest.join('=');
      return { name: name?.trim(), value: value?.trim() };
    })
    .filter(({ name, value }) => Boolean(name) && Boolean(value))
    .map(({ name, value }) => ({
      name,
      value,
      domain: '.tiktok.com',
      path: '/'
    }));
}

function normalizeCookiesFromJson(rawCookie) {
  try {
    const parsed = JSON.parse(rawCookie);
    if (!Array.isArray(parsed)) {
      return [];
    }
    return parsed
      .filter((cookie) => cookie && cookie.name && cookie.value)
      .map((cookie) => ({
        name: cookie.name,
        value: cookie.value,
        domain: cookie.domain || '.tiktok.com',
        path: cookie.path || '/',
        expires: cookie.expires
      })); 
  } catch {
    return [];
  }
}

function normalizeCookieInput(rawCookie) {
  if (!rawCookie) {
    return [];
  }
  const trimmed = rawCookie.trim();
  if (!trimmed) {
    return [];
  }
  if (trimmed.startsWith('[')) {
    const cookies = normalizeCookiesFromJson(trimmed);
    if (cookies.length) {
      return cookies;
    }
  }
  return normalizeCookiesFromString(trimmed);
}

function decodeCookieHeader(rawHeader) {
  if (!rawHeader) {
    return [];
  }
  let decoded = rawHeader;
  try {
    decoded = Buffer.from(rawHeader, 'base64').toString('utf-8');
  } catch {
    decoded = rawHeader;
  }
  return normalizeCookieInput(decoded);
}

function getCookies(req) {
  const cookies = [];

  const headerValue = req.headers['x-tiktok-cookie'];
  if (typeof headerValue === 'string' && headerValue.trim()) {
    cookies.push(...decodeCookieHeader(headerValue.trim()));
  }

  if (!cookies.length && process.env.TIKTOK_COOKIE) {
    cookies.push(...normalizeCookieInput(process.env.TIKTOK_COOKIE));
  }

  if (!cookies.length) {
    const fallbackCookies = [
      { name: 'sessionid', value: process.env.TIKTOK_SESSION_ID },
      { name: 'tt_webid', value: process.env.TIKTOK_WEBID }
    ].filter((cookie) => typeof cookie.value === 'string' && cookie.value.trim().length > 0);

    cookies.push(
      ...fallbackCookies.map((cookie) => ({
        ...cookie,
        domain: '.tiktok.com',
        path: '/'
      }))
    );
  }

  const unique = [];
  const seen = new Set();

  for (const cookie of cookies) {
    if (!cookie || !cookie.name || !cookie.value) {
      continue;
    }
    const key = `${cookie.domain || ''}:${cookie.path || ''}:${cookie.name}`;
    if (seen.has(key)) {
      continue;
    }
    seen.add(key);
    unique.push({
      name: cookie.name,
      value: cookie.value,
      domain: cookie.domain || '.tiktok.com',
      path: cookie.path || '/'
    });
  }

  return unique;
}

function createCookieMap(initialCookies = []) {
  const map = new Map();
  if (Array.isArray(initialCookies)) {
    initialCookies.forEach((cookie) => {
      if (cookie && cookie.name && cookie.value) {
        map.set(cookie.name.trim(), cookie.value.trim());
      }
    });
  }
  return map;
}

function serializeCookieMap(cookieMap) {
  if (!(cookieMap instanceof Map) || cookieMap.size === 0) {
    return '';
  }
  const segments = [];
  cookieMap.forEach((value, name) => {
    if (name && value) {
      segments.push(`${name}=${value}`);
    }
  });
  return segments.join('; ');
}

function applySetCookieHeaders(cookieMap, setCookieHeaders) {
  if (!(cookieMap instanceof Map) || !Array.isArray(setCookieHeaders)) {
    return;
  }
  setCookieHeaders.forEach((header) => {
    if (typeof header !== 'string' || !header.trim()) {
      return;
    }
    const [pair] = header.split(';');
    const [rawName, ...rest] = pair.split('=');
    const name = rawName?.trim();
    const value = rest.join('=').trim();
    if (name && value) {
      cookieMap.set(name, value);
    }
  });
}

function buildHtmlRequestHeaders({ cookieHeader, referer } = {}) {
  const headers = {
    Accept: 'text/html,application/xhtml+xml,application/xml;q=0.9,image/avif,image/webp,*/*;q=0.8',
    'Accept-Language': 'en-US,en;q=0.9',
    'Sec-Ch-Ua': '"Chromium";v="122", "Not A(Brand";v="24", "Google Chrome";v="122"',
    'Sec-Ch-Ua-Mobile': '?0',
    'Sec-Ch-Ua-Platform': '"Windows"',
    'Upgrade-Insecure-Requests': '1',
    'User-Agent': DEFAULT_USER_AGENT
  };

  if (cookieHeader) {
    headers.Cookie = cookieHeader;
  }

  if (referer) {
    headers.Referer = referer;
  }

  return headers;
}

function buildApiRequestHeaders({ cookieHeader, referer } = {}) {
  const headers = {
    Accept: 'application/json, text/plain, */*',
    'Accept-Language': 'en-US,en;q=0.9',
    'Content-Type': 'application/json',
    Origin: 'https://www.tiktok.com',
    'Sec-Ch-Ua': '"Chromium";v="122", "Not A(Brand";v="24", "Google Chrome";v="122"',
    'Sec-Ch-Ua-Mobile': '?0',
    'Sec-Ch-Ua-Platform': '"Windows"',
    'User-Agent': DEFAULT_USER_AGENT
  };

  if (cookieHeader) {
    headers.Cookie = cookieHeader;
  }

  if (referer) {
    headers.Referer = referer;
  }

  return headers;
}

function extractUniversalDataFromHtml(html) {
  if (typeof html !== 'string' || !html.includes('__UNIVERSAL_DATA_FOR_REHYDRATION__')) {
    throw new Error('TikTok profile page did not contain expected universal data script tag');
  }
  const marker = '<script id="__UNIVERSAL_DATA_FOR_REHYDRATION__" type="application/json">';
  const start = html.indexOf(marker);
  if (start === -1) {
    throw new Error('Unable to locate universal data payload in TikTok profile page');
  }
  const end = html.indexOf('</script>', start);
  if (end === -1) {
    throw new Error('Incomplete universal data payload detected on TikTok profile page');
  }
  const payload = html.slice(start + marker.length, end);
  return JSON.parse(payload);
}

function extractUserInfoFromUniversalData(universalData, username) {
  const scope = universalData?.__DEFAULT_SCOPE__?.['webapp.user-detail'];
  const userInfo = scope?.userInfo;
  if (!userInfo?.user?.secUid) {
    throw new Error(`Unable to resolve user information for ${username}`);
  }
  return userInfo;
}

function detectUnavailableInHtml(html) {
  if (typeof html !== 'string') {
    return false;
  }
  const lowered = html.toLowerCase();
  return (
    lowered.includes("couldn't find this account") ||
    lowered.includes('account is private') ||
    lowered.includes('does not have any content yet') ||
    lowered.includes('no content yet')
  );
}

function getClientIdentifier(req) {
  const candidates = [
    req.headers['cf-connecting-ip'],
    req.headers['x-real-ip'],
    req.headers['x-forwarded-for']
  ];

  for (const candidate of candidates) {
    if (typeof candidate === 'string' && candidate.trim()) {
      return candidate.split(',')[0].trim();
    }
  }

  if (req.socket?.remoteAddress) {
    return req.socket.remoteAddress;
  }

  return 'anonymous';
}

function enforceRateLimit(req) {
  if (!RATE_LIMIT_RULES.length) {
    return { limited: false, retryAfterSeconds: 0, headers: {} };
  }

  const clientKey = getClientIdentifier(req);
  const now = Date.now();
  const existing = rateLimitState.get(clientKey) ?? [];

  const updated = [];
  let limited = false;
  let retryAfterSeconds = 0;

  RATE_LIMIT_RULES.forEach((rule, index) => {
    const previous = existing[index];
    const previousReset = previous && typeof previous.resetTime === 'number' ? previous.resetTime : now + rule.windowMs;
    const previousCount = previous && typeof previous.count === 'number' ? previous.count : 0;

    let count = previousCount;
    let resetTime = previousReset;

    if (now >= previousReset) {
      count = 0;
      resetTime = now + rule.windowMs;
    }

    count += 1;

    if (count > rule.limit) {
      limited = true;
      retryAfterSeconds = Math.max(retryAfterSeconds, Math.ceil((resetTime - now) / 1000));
    }

    updated[index] = {
      count,
      limit: rule.limit,
      resetTime,
      label: rule.label
    };
  });

  rateLimitState.set(clientKey, updated);

  const headers = {};
  updated.forEach((bucket) => {
    const remaining = Math.max(bucket.limit - Math.min(bucket.count, bucket.limit), 0);
    headers[`X-RateLimit-Limit-${bucket.label}`] = bucket.limit;
    headers[`X-RateLimit-Remaining-${bucket.label}`] = remaining;
    headers[`X-RateLimit-Reset-${bucket.label}`] = Math.ceil(bucket.resetTime / 1000);
  });

  return { limited, retryAfterSeconds, headers };
}

function applyResponseHeaders(res, headers) {
  Object.entries(headers).forEach(([key, value]) => {
    if (value !== undefined && value !== null) {
      res.setHeader(key, value);
    }
  });
}

function createCacheKey({ username, page, perPage, startEpoch, endEpoch, cookies }) {
  const normalizedUsername = username.toLowerCase();
  const base = [normalizedUsername, page, perPage, startEpoch ?? '', endEpoch ?? ''].join('::');

  if (!Array.isArray(cookies) || !cookies.length) {
    return `${base}::public`;
  }

  const sortedCookies = cookies
    .map((cookie) => `${cookie.name}=${cookie.value}`)
    .sort()
    .join('|');

  const cookieHash = createHash('sha256').update(sortedCookies).digest('hex');
  return `${base}::${cookieHash}`;
}

function getCachedResponse(cacheKey) {
  if (!CACHE_ENABLED) {
    return null;
  }
  const entry = responseCache.get(cacheKey);
  if (!entry) {
    return null;
  }
  if (entry.expiresAt <= Date.now()) {
    responseCache.delete(cacheKey);
    return null;
  }
  const expiresInSeconds = Math.max(0, Math.floor((entry.expiresAt - Date.now()) / 1000));
  return { payload: clonePayload(entry.payload), expiresInSeconds };
}

function storeCachedResponse(cacheKey, payload) {
  if (!CACHE_ENABLED) {
    return;
  }

  if (responseCache.size >= CACHE_MAX_ENTRIES) {
    const oldestKey = responseCache.keys().next().value;
    if (oldestKey) {
      responseCache.delete(oldestKey);
    }
  }

  responseCache.set(cacheKey, {
    payload: clonePayload(payload),
    expiresAt: Date.now() + CACHE_TTL_MS
  });
}

async function executeWithDeduplication(key, fetchFn) {
  // Check if already fetching this exact request
  if (inflightRequests.has(key)) {
    console.log('[Dedup] Waiting for in-flight request:', key);
    return await inflightRequests.get(key);
  }
  
  // Start fetch and store promise
  const promise = fetchFn();
  inflightRequests.set(key, promise);
  
  try {
    const result = await promise;
    return result;
  } finally {
    // Clean up after 1 second to allow concurrent requests to join
    setTimeout(() => inflightRequests.delete(key), 1000);
  }
}

async function fetchWithRetry(url, options = {}) {
  const {
    timeoutMs = HTTP_FETCH_TIMEOUT_MS,
    maxAttempts = HTTP_MAX_RETRIES,
    retryOn = [429, 500, 502, 503, 504],
    ...fetchOptions
  } = options;

  let attempt = 0;
  let lastError;

  while (attempt < maxAttempts) {
    attempt += 1;

    const controller = new AbortController();
    const timeoutHandle = setTimeout(() => controller.abort(), timeoutMs);

    try {
      const response = await fetch(url, { ...fetchOptions, signal: controller.signal });
      clearTimeout(timeoutHandle);

      if (retryOn.includes(response.status) && attempt < maxAttempts) {
        await delay(200 * attempt);
        continue;
      }

      return response;
    } catch (error) {
      clearTimeout(timeoutHandle);
      lastError = error instanceof Error ? error : new Error(String(error));
      if (attempt >= maxAttempts) {
        break;
      }
      await delay(200 * attempt);
    }
  }

  throw lastError ?? new Error(`Failed to fetch ${url}`);
}

async function fetchProfileMetadataHttp({ username, cookieMap }) {
  const profileUrl = `https://www.tiktok.com/@${username}`;
  let attempt = 0;
  let lastError;

  while (attempt < 2) {
    attempt += 1;
    const cookieHeader = serializeCookieMap(cookieMap);
    const headers = buildHtmlRequestHeaders({ cookieHeader, referer: 'https://www.tiktok.com/' });
    const response = await fetchWithRetry(profileUrl, {
      headers,
      redirect: 'follow',
      timeoutMs: HTTP_FETCH_TIMEOUT_MS
    });

    const setCookieValues =
      typeof response.headers.getSetCookie === 'function' ? response.headers.getSetCookie() : [];
    applySetCookieHeaders(cookieMap, setCookieValues);

    const status = response.status;
    const html = await response.text();

    if (status === 404) {
      const error = new Error(`TikTok profile "${username}" not found or has no public videos`);
      error.code = 'PROFILE_NOT_FOUND';
      throw error;
    }

    if (!response.ok) {
      const error = new Error(`Failed to load TikTok profile page (status ${status})`);
      error.code = 'PROFILE_HTTP_ERROR';
      throw error;
    }

    try {
      const universalData = extractUniversalDataFromHtml(html);
      const userInfo = extractUserInfoFromUniversalData(universalData, username);
      const scopeStatus = universalData?.__DEFAULT_SCOPE__?.['webapp.user-detail']?.statusCode;
      if (typeof scopeStatus === 'number' && scopeStatus !== 0) {
        const error = new Error(`TikTok profile "${username}" not found or is unavailable (status ${scopeStatus})`);
        error.code = 'PROFILE_NOT_FOUND';
        throw error;
      }
      return { userInfo, html };
    } catch (error) {
      lastError = error instanceof Error ? error : new Error(String(error));
      if (attempt >= 2) {
        throw lastError;
      }
    }
  }

  throw lastError ?? new Error(`Failed to load TikTok profile "${username}"`);
}

async function fetchItemListBatchHttp({ userInfo, cookieMap, cursor, count, username }) {
  const url = new URL('https://www.tiktok.com/api/post/item_list/');
  url.searchParams.set('aid', '1988');
  url.searchParams.set('count', String(count));
  url.searchParams.set('cursor', cursor);
  url.searchParams.set('secUid', userInfo.user.secUid);
  url.searchParams.set('userId', userInfo.user.id);
  url.searchParams.set('uniqueId', userInfo.user.uniqueId || username || '');
  url.searchParams.set('cookie_enabled', 'true');
  url.searchParams.set('device_platform', 'web_pc');
  url.searchParams.set('browser_language', 'en-US');
  url.searchParams.set('browser_platform', 'Win32');
  url.searchParams.set('browser_name', 'Chrome');
  url.searchParams.set('browser_version', '122.0.0.0');
  url.searchParams.set('app_name', 'tiktok_web');
  url.searchParams.set('app_language', 'en');
  url.searchParams.set('region', 'US');
  url.searchParams.set('priority_region', 'US');
  url.searchParams.set('timezone_name', 'UTC');
  url.searchParams.set('sourceType', '8');

  const cookieHeader = serializeCookieMap(cookieMap);
  const headers = buildApiRequestHeaders({
    cookieHeader,
    referer: `https://www.tiktok.com/@${userInfo.user.uniqueId || username || ''}`
  });

  const response = await fetchWithRetry(url.toString(), {
    headers,
    redirect: 'follow',
    timeoutMs: HTTP_FETCH_TIMEOUT_MS
  });

  const setCookieValues = typeof response.headers.getSetCookie === 'function' ? response.headers.getSetCookie() : [];
  applySetCookieHeaders(cookieMap, setCookieValues);

  const status = response.status;

  const responseText = await response.text();

  if (status === 404) {
    const error = new Error('TikTok returned 404 while fetching item list');
    error.code = 'ITEM_LIST_NOT_FOUND';
    throw error;
  }

  if (!response.ok) {
    const snippet = responseText.slice(0, 200);
    const error = new Error(
      `Failed to fetch TikTok item list (status ${status})${snippet ? `: ${snippet}` : ''}`
    );
    error.code = 'ITEM_LIST_HTTP_ERROR';
    throw error;
  }

  let payload;
  try {
    payload = JSON.parse(responseText);
  } catch (error) {
    const parseError = new Error('Unable to parse TikTok item list response JSON');
    parseError.code = 'ITEM_LIST_PARSE_ERROR';
    parseError.cause = error;
    throw parseError;
  }

  if (payload && typeof payload.statusCode === 'number' && payload.statusCode !== 0) {
    const error = new Error(`TikTok item list responded with status code ${payload.statusCode}`);
    error.code = `ITEM_LIST_STATUS_${payload.statusCode}`;
    throw error;
  }

  const items = Array.isArray(payload?.itemList) ? payload.itemList : [];

  return {
    items,
    cursor: payload?.cursor ?? '',
    hasMore: Boolean(payload?.hasMore),
    extra: payload?.extra ?? null
  };
}

function resolveTotalVideoCount(stats) {
  if (!stats) {
    return null;
  }
  const candidates = [
    stats.videoCount,
    stats.video_count,
    stats.video_count_estimate,
    stats?.stats?.videoCount,
    stats?.statsV2?.videoCount
  ];
  for (const candidate of candidates) {
    if (candidate === undefined || candidate === null) {
      continue;
    }
    const parsed = Number.parseInt(candidate, 10);
    if (!Number.isNaN(parsed) && parsed >= 0) {
      return parsed;
    }
  }
  return null;
}

async function seedInitialCookies(cookieMap) {
  if (!(cookieMap instanceof Map)) {
    return;
  }
  if (cookieMap.has('ttwid') && cookieMap.has('msToken')) {
    return;
  }

  const cookieHeader = serializeCookieMap(cookieMap);
  const headers = buildHtmlRequestHeaders({ cookieHeader, referer: 'https://www.tiktok.com/' });

  try {
    const response = await fetchWithRetry('https://www.tiktok.com/', {
      headers,
      redirect: 'follow',
      timeoutMs: HTTP_FETCH_TIMEOUT_MS
    });
    const setCookieValues =
      typeof response.headers.getSetCookie === 'function' ? response.headers.getSetCookie() : [];
    applySetCookieHeaders(cookieMap, setCookieValues);
  } catch (error) {
    console.warn('Unable to pre-seed TikTok cookies:', error);
  }
}

async function fetchVideosViaHttp({ username, cookies, pageNum, perPageNum, startEpoch, endEpoch }) {
  const cookieMap = createCookieMap(cookies);
  await seedInitialCookies(cookieMap);
  const profileResult = await fetchProfileMetadataHttp({ username, cookieMap });
  const userInfo = profileResult.userInfo;
  const totalVideoCount = resolveTotalVideoCount(userInfo.stats ?? userInfo.statsV2);

  const aggregatedRawVideos = [];
  let cursor = '0';
  let hasMore = true;
  let iterations = 0;

  const targetItems = Math.max(pageNum * perPageNum, perPageNum);
  const desiredTotal =
    typeof totalVideoCount === 'number'
      ? totalVideoCount
      : targetItems + HTTP_ITEM_LIST_PAGE_SIZE * HTTP_ITEM_LIST_BUFFER_PAGES;

  while (hasMore && iterations < HTTP_ITEM_LIST_MAX_PAGES) {
    const batch = await fetchItemListBatchHttp({
      userInfo,
      cookieMap,
      cursor,
      count: HTTP_ITEM_LIST_PAGE_SIZE,
      username
    });

    if (batch.items.length) {
      aggregatedRawVideos.push(...batch.items);
    }

    hasMore = batch.hasMore;
    cursor = batch.cursor || '';
    iterations += 1;

    if (!hasMore || !cursor) {
      break;
    }

    if (!startEpoch && !endEpoch) {
      if (aggregatedRawVideos.length >= desiredTotal) {
        break;
      }
      if (typeof totalVideoCount === 'number' && aggregatedRawVideos.length >= totalVideoCount) {
        break;
      }
      continue;
    }

    const normalizedSoFar = normalizeVideos(aggregatedRawVideos, username);
    normalizedSoFar.sort((a, b) => {
      const aTime = typeof a.epoch_time_posted === 'number' ? a.epoch_time_posted : 0;
      const bTime = typeof b.epoch_time_posted === 'number' ? b.epoch_time_posted : 0;
      return bTime - aTime;
    });

    const filteredSoFar = filterVideosByEpoch(normalizedSoFar, startEpoch, endEpoch);
    const enoughFiltered = filteredSoFar.length >= targetItems + perPageNum;
    if (enoughFiltered) {
      break;
    }

    if (typeof totalVideoCount === 'number' && aggregatedRawVideos.length >= totalVideoCount) {
      break;
    }

    if (aggregatedRawVideos.length >= desiredTotal) {
      break;
    }
  }

  const normalizedVideos = normalizeVideos(aggregatedRawVideos, username);
  normalizedVideos.sort((a, b) => {
    const aTime = typeof a.epoch_time_posted === 'number' ? a.epoch_time_posted : 0;
    const bTime = typeof b.epoch_time_posted === 'number' ? b.epoch_time_posted : 0;
    return bTime - aTime;
  });

  return {
    videos: normalizedVideos,
    profileInfo: userInfo,
    diagnostics: {
      source: 'http',
      iterations,
      fetched_batches: iterations,
      fetched_items: normalizedVideos.length,
      has_more: hasMore,
      last_cursor: cursor || null,
      total_video_count: totalVideoCount
    }
  };
}

function ensureLibraryPaths(executablePath) {
  try {
    const chromiumDir = path.dirname(executablePath);
    const possibleLibDirs = [
      path.join(chromiumDir, 'lib'),
      path.join(chromiumDir, 'swiftshader')
    ];

    const clean = (value) => value && value.trim().length > 0;

    const prevLd = process.env.LD_LIBRARY_PATH || '';
    const prevFont = process.env.FONTCONFIG_PATH || '';

    const newLd = [...possibleLibDirs, prevLd].filter(clean).join(':');
    const fontConfig = path.join(chromiumDir, 'fonts');

    process.env.LD_LIBRARY_PATH = newLd;
    process.env.FONTCONFIG_PATH = clean(prevFont) ? prevFont : fontConfig;
  } catch (err) {
    console.warn('Unable to configure Chromium library paths:', err);
  }
}

async function resolveExecutablePath() {
  if (process.env.PUPPETEER_EXECUTABLE_PATH) {
    return process.env.PUPPETEER_EXECUTABLE_PATH;
  }

  if (!cachedExecutablePath) {
    cachedExecutablePath = await chromium.executablePath(CHROMIUM_SOURCE);
  }

  if (!cachedExecutablePath) {
    throw new Error('Chromium executable path not available');
  }

  return cachedExecutablePath;
}

async function createBrowser() {
  ensureChromiumCacheDir();

  const executablePath = await resolveExecutablePath();
  ensureLibraryPaths(executablePath);

  return puppeteer.launch({
    args: [
      ...chromium.args,
      '--no-sandbox',
      '--disable-setuid-sandbox',
      '--disable-dev-shm-usage',
      '--disable-gpu',
      '--disable-software-rasterizer',
      '--disable-accelerated-2d-canvas',
      '--disable-webgl',
      '--disable-3d-apis',
      '--disable-features=site-per-process,Translate,BlinkGenPropertyTrees',
      '--disable-background-timer-throttling',
      '--disable-background-networking',
      '--disable-breakpad',
      '--disable-default-apps',
      '--disable-extensions',
      '--disable-component-extensions-with-background-pages',
      '--disable-notifications',
      '--disable-sync',
      '--disable-translate',
      '--disable-animations',
      '--disable-smooth-scrolling',
      '--disable-blink-features=AutomationControlled',
      '--metrics-recording-only',
      '--mute-audio',
      '--no-first-run',
      '--lang=en-US'
    ],
    defaultViewport: DEFAULT_VIEWPORT,
    executablePath,
    headless: chromium.headless !== undefined ? chromium.headless : true,
    ignoreHTTPSErrors: true
  });
}

async function preparePage(page, cookies) {
  await page.setUserAgent(DEFAULT_USER_AGENT);
  await page.setViewport(DEFAULT_VIEWPORT);
  await page.setJavaScriptEnabled(true);
  await page.setExtraHTTPHeaders({
    'accept-language': 'en-US,en;q=0.9',
    'sec-ch-ua': '"Chromium";v="122", "Not A(Brand";v="24", "Google Chrome";v="122"',
    'sec-ch-ua-mobile': '?0',
    'sec-ch-ua-platform': '"Windows"',
    referer: 'https://www.tiktok.com/'
  });

  // Enable request interception to block unnecessary resources
  await page.setRequestInterception(true);
  
  page.on('request', (request) => {
    const resourceType = request.resourceType();
    
    // Block images, media, fonts, stylesheets - we only need HTML/JSON/XHR
    if (['image', 'media', 'font', 'stylesheet', 'manifest', 'texttrack', 'websocket'].includes(resourceType)) {
      request.abort();
    } else {
      request.continue();
    }
  });

  if (cookies.length) {
    await page.setCookie(...cookies);
  }
}

function extractVideosFromApiResponses(responses) {
  const videos = [];

  for (const entry of responses) {
    const data = entry?.data;
    if (!data) {
      continue;
    }

    if (Array.isArray(data.itemList)) {
      videos.push(...data.itemList);
    }

    if (Array.isArray(data.aweme_list)) {
      videos.push(...data.aweme_list);
    }

    if (Array.isArray(data.item_list)) {
      videos.push(...data.item_list);
    }

    if (data.itemModule && typeof data.itemModule === 'object') {
      videos.push(...Object.values(data.itemModule));
    }
  }

  return videos;
}

async function extractSigiState(page) {
  try {
    return await page.evaluate(() => {
      if (typeof window === 'undefined') {
        return null;
      }
      const globalState = window.SIGI_STATE;
      if (!globalState) {
        return null;
      }
      return {
        itemModule: globalState.ItemModule || null,
        itemList: globalState.ItemList || null
      };
    });
  } catch {
    return null;
  }
}

function extractVideosFromSigiState(state) {
  if (!state) {
    return [];
  }

  const moduleValues =
    state.itemModule && typeof state.itemModule === 'object'
      ? Object.values(state.itemModule)
      : [];

  if (moduleValues.length) {
    return moduleValues;
  }

  if (state.itemList && typeof state.itemList === 'object' && state.itemModule) {
    const aggregated = [];
    Object.values(state.itemList).forEach((list) => {
      if (list && Array.isArray(list.list)) {
        list.list.forEach((id) => {
          if (state.itemModule[id]) {
            aggregated.push(state.itemModule[id]);
          }
        });
      }
    });
    if (aggregated.length) {
      return aggregated;
    }
  }

  return [];
}

async function extractVideosFromDom(page) {
  try {
    const scraped = await page.evaluate(() => {
      const items = [];
      const elements = document.querySelectorAll('[data-e2e="user-post-item"]');
      elements.forEach((element) => {
        const anchor = element.querySelector('a[href*="/video/"]');
        if (!anchor || !anchor.href) {
          return;
        }
        const descriptionNode = element.querySelector('[data-e2e="user-post-item-desc"]');
        items.push({
          videoUrl: anchor.href,
          description: descriptionNode ? descriptionNode.textContent || null : null
        });
      });
      return items;
    });

    return Array.isArray(scraped) ? scraped : [];
  } catch {
    return [];
  }
}

function extractVideoId(video) {
  if (!video) {
    return null;
  }

  if (typeof video.id === 'string' && video.id.trim()) {
    return video.id.trim();
  }

  if (typeof video.aweme_id === 'string' && video.aweme_id.trim()) {
    return video.aweme_id.trim();
  }

  if (video.video && typeof video.video.id === 'string' && video.video.id.trim()) {
    return video.video.id.trim();
  }

  if (typeof video.awemeId === 'string' && video.awemeId.trim()) {
    return video.awemeId.trim();
  }

  if (typeof video.videoUrl === 'string') {
    const match = video.videoUrl.match(/video\/(\d+)/);
    if (match && match[1]) {
      return match[1];
    }
  }

  if (typeof video.share_url === 'string') {
    const match = video.share_url.match(/video\/(\d+)/);
    if (match && match[1]) {
      return match[1];
    }
  }

  return null;
}

function resolveVideoUrl(video, username, videoId) {
  if (typeof video?.videoUrl === 'string' && video.videoUrl.startsWith('http')) {
    return video.videoUrl;
  }

  if (typeof video?.share_url === 'string' && video.share_url.startsWith('http')) {
    return video.share_url;
  }

  if (typeof video?.playUrl === 'string' && video.playUrl.startsWith('http')) {
    return video.playUrl;
  }

  if (videoId && typeof username === 'string') {
    return `https://www.tiktok.com/@${username.replace(/^@/, '')}/video/${videoId}`;
  }

  return null;
}

function extractDescription(video) {
  const value = video?.desc ?? video?.description ?? video?.title ?? null;
  if (typeof value === 'string') {
    const trimmed = value.trim();
    return trimmed.length ? trimmed : null;
  }
  return null;
}

function extractEpochTime(video) {
  const candidates = [
    video?.createTime,
    video?.create_time,
    video?.timestamp,
    video?.publishedTime,
    video?.itemInfos?.createTime,
    video?.statistics?.createTime
  ];

  for (const candidate of candidates) {
    if (candidate === undefined || candidate === null) {
      continue;
    }
    const parsed = Number.parseInt(candidate, 10);
    if (!Number.isNaN(parsed) && parsed > 0) {
      return parsed;
    }
  }

  return null;
}

function sanitizeStat(value) {
  if (value === undefined || value === null) {
    return null;
  }
  const parsed = Number.parseInt(value, 10);
  if (Number.isNaN(parsed)) {
    return null;
  }
  return Math.max(parsed, 0);
}

function extractStats(video) {
  const statsSource = video?.stats || video?.statistics || {};
  return {
    views: sanitizeStat(
      statsSource.playCount ?? statsSource.play_count ?? statsSource.viewCount ?? statsSource.view_count
    ),
    likes: sanitizeStat(statsSource.diggCount ?? statsSource.likeCount ?? statsSource.like_count),
    comments: sanitizeStat(statsSource.commentCount ?? statsSource.comment_count),
    shares: sanitizeStat(statsSource.shareCount ?? statsSource.share_count)
  };
}

function normalizeVideos(videos, username) {
  if (!Array.isArray(videos)) {
    return [];
  }

  const seenIds = new Set();
  const normalized = [];

  for (const rawVideo of videos) {
    const videoId = extractVideoId(rawVideo);
    const videoUrl = resolveVideoUrl(rawVideo, username, videoId);

    if (!videoId || !videoUrl) {
      continue;
    }

    if (seenIds.has(videoId)) {
      continue;
    }
    seenIds.add(videoId);

    normalized.push({
      video_id: videoId,
      url: videoUrl,
      description: extractDescription(rawVideo),
      epoch_time_posted: extractEpochTime(rawVideo),
      ...extractStats(rawVideo)
    });
  }

  return normalized;
}

function filterVideosByEpoch(videos, startEpoch, endEpoch) {
  const hasStart = typeof startEpoch === 'number';
  const hasEnd = typeof endEpoch === 'number';

  if (!hasStart && !hasEnd) {
    return videos;
  }

  return videos.filter((video) => {
    const epoch = video.epoch_time_posted;
    if (typeof epoch !== 'number') {
      return false;
    }
    if (hasStart && epoch < startEpoch) {
      return false;
    }
    if (hasEnd && epoch > endEpoch) {
      return false;
    }
    return true;
  });
}

async function detectProfileUnavailable(page) {
  try {
    return await page.evaluate(() => {
      const selectors = [
        '[data-e2e="browse-blank"]',
        '[data-e2e="empty-state"]',
        '.error-page',
        '.user-not-found'
      ];
      for (const selector of selectors) {
        if (document.querySelector(selector)) {
          return true;
        }
      }
      const bodyText = document.body?.innerText || '';
      return /couldn't find this account|no content yet|this account is private/i.test(bodyText);
    });
  } catch {
    return false;
  }
}

async function collectVideoData(page, username, options = {}) {
  const {
    targetItems = 50,
    pageSize = HTTP_ITEM_LIST_PAGE_SIZE,
    maxPages = HTTP_ITEM_LIST_MAX_PAGES,
    startEpoch = null,
    endEpoch = null
  } = options;

  const apiResponses = [];

  page.on('response', async (response) => {
    const url = response.url();
    if (
      !url ||
      (!url.includes('/api/post/item_list/') &&
        !url.includes('/api/user/detail/') &&
        !url.includes('/aweme/v1/web/aweme/post/'))
    ) {
      return;
    }
    try {
      const data = await response.json();
      apiResponses.push({ url, data });
    } catch {
      // ignore non-JSON responses
    }
  });

  await page
    .goto(`https://www.tiktok.com/@${username}`, {
      waitUntil: 'domcontentloaded',
      timeout: NAVIGATION_TIMEOUT_MS
    })
    .catch(() => {
      // Continue even if navigation times out; partial content may still be available
    });

  try {
    await page.waitForSelector('[data-e2e="user-post-item"]', {
      timeout: Math.max(2000, NAVIGATION_TIMEOUT_MS / 2)
    });
  } catch {
    // proceed even if posts are not immediately visible
  }

  await delay(CONTENT_WAIT_MS);

  let videos = extractVideosFromApiResponses(apiResponses);

  if (!videos.length) {
    const sigiState = await extractSigiState(page);
    videos = extractVideosFromSigiState(sigiState);
  }

  if (!videos.length) {
    videos = await extractVideosFromDom(page);
  }

  let profileInfo = null;

  try {
    const expanded = await page.evaluate(
      async ({ desiredItems, fetchCount, maxFetches, minStartEpoch, maxEndEpoch }) => {
        const scope = window.__UNIVERSAL_DATA_FOR_REHYDRATION__?.__DEFAULT_SCOPE__;
        const userInfo = scope?.['webapp.user-detail']?.userInfo ?? null;

        if (!userInfo?.user?.secUid) {
          return { items: [], userInfo };
        }

        const results = [];
        const seen = new Set();
        let cursor = '0';
        let hasMore = true;
        let iterations = 0;

        const normalizedFetchCount = Math.max(1, Math.min(fetchCount, 100));
        const maxIterations = Math.max(1, maxFetches);
        const bufferTarget = normalizedFetchCount * 2;

        const passesEpoch = (item) => {
          const epochCandidates = [
            item?.createTime,
            item?.create_time,
            item?.timestamp,
            item?.publishedTime,
            item?.itemInfos?.createTime,
            item?.stats?.createTime
          ];

          const epoch = epochCandidates
            .map((value) => {
              const parsed = Number.parseInt(value, 10);
              return Number.isNaN(parsed) ? null : parsed;
            })
            .find((value) => typeof value === 'number' && value > 0);

          if (typeof epoch !== 'number') {
            return true;
          }

          if (typeof minStartEpoch === 'number' && epoch < minStartEpoch) {
            return false;
          }

          if (typeof maxEndEpoch === 'number' && epoch > maxEndEpoch) {
            return false;
          }

          return true;
        };

        while (hasMore && iterations < maxIterations) {
          const params = new URLSearchParams({
            aid: '1988',
            count: String(normalizedFetchCount),
            cursor,
            secUid: userInfo.user.secUid,
            userId: userInfo.user.id,
            uniqueId: userInfo.user.uniqueId || ''
          });
          params.set('cookie_enabled', 'true');
          params.set('device_platform', 'web_pc');

          try {
            const response = await fetch(`https://www.tiktok.com/api/post/item_list/?${params.toString()}`, {
              headers: { accept: 'application/json, text/plain, */*' }
            });
            if (!response.ok) {
              break;
            }
            const payload = await response.json();
            const items = Array.isArray(payload?.itemList) ? payload.itemList : [];

            for (const item of items) {
              const identifier =
                item?.id ||
                item?.aweme_id ||
                (item?.video && item.video.id) ||
                item?.awemeId ||
                item?.itemId ||
                null;
              if (!identifier || seen.has(identifier)) {
                continue;
              }
              seen.add(identifier);
              results.push(item);
            }

            hasMore = Boolean(payload?.hasMore);
            cursor = payload?.cursor || '';
            iterations += 1;

            if (!hasMore || !cursor) {
              break;
            }

            const baselineTarget = desiredItems + bufferTarget;
            if (typeof minStartEpoch !== 'number' && typeof maxEndEpoch !== 'number') {
              if (results.length >= baselineTarget) {
                break;
              }
            } else {
              const filteredCount = results.filter(passesEpoch).length;
              if (filteredCount >= baselineTarget) {
                break;
              }
            }
          } catch {
            break;
          }
        }

        return { items: results, userInfo };
      },
      {
        desiredItems: Math.max(1, targetItems),
        fetchCount: Math.max(1, Math.min(pageSize, 100)),
        maxFetches: Math.max(1, maxPages),
        minStartEpoch: typeof startEpoch === 'number' ? startEpoch : null,
        maxEndEpoch: typeof endEpoch === 'number' ? endEpoch : null
      }
    );

    if (expanded) {
      if (Array.isArray(expanded.items) && expanded.items.length) {
        videos.push(...expanded.items);
      }
      if (expanded.userInfo?.user?.secUid) {
        profileInfo = expanded.userInfo;
      }
    }
  } catch (error) {
    console.warn('Failed to expand TikTok videos via in-page fetch:', error);
  }

  return { videos, profileInfo };
}

export default async function handler(req, res) {
  res.setHeader('Access-Control-Allow-Origin', '*');
  res.setHeader('Access-Control-Allow-Methods', 'GET, OPTIONS');
  res.setHeader('Access-Control-Allow-Headers', 'Content-Type, X-TikTok-Cookie');
  res.setHeader('Content-Type', 'application/json');
  res.setHeader('Cache-Control', 's-maxage=120, stale-while-revalidate=300');
  res.setHeader('Vary', 'Origin, X-TikTok-Cookie');

  const exposedHeaders = new Set(['Content-Type', 'Retry-After', 'X-Cache', 'X-Cache-Expires-In']);
  RATE_LIMIT_RULES.forEach((rule) => {
    exposedHeaders.add(`X-RateLimit-Limit-${rule.label}`);
    exposedHeaders.add(`X-RateLimit-Remaining-${rule.label}`);
    exposedHeaders.add(`X-RateLimit-Reset-${rule.label}`);
  });
  res.setHeader('Access-Control-Expose-Headers', Array.from(exposedHeaders).join(', '));

  if (req.method === 'OPTIONS') {
    return res.status(200).json({ status: 'success' });
  }

  if (req.method !== 'GET') {
    return res.status(405).json({ error: 'Method not allowed', status: 'error', code: 405 });
  }

  // Require API key authentication
  if (!requireApiKey(req, res)) {
    return;
  }

  const rateLimitResult = enforceRateLimit(req);
  applyResponseHeaders(res, rateLimitResult.headers);

  if (rateLimitResult.limited) {
    if (rateLimitResult.retryAfterSeconds) {
      res.setHeader('Retry-After', rateLimitResult.retryAfterSeconds);
    }
    return res.status(429).json({
      error: 'Rate limit exceeded',
      status: 'error',
      code: 429
    });
  }

  const usernameRaw = getQueryParam(req.query.username);
  if (typeof usernameRaw !== 'string' || !usernameRaw.trim()) {
    return res.status(400).json({
      error: 'Missing required parameter: username',
      status: 'error',
      code: 400
    });
  }
  const username = usernameRaw.replace(/^@/, '').trim();

  const pageParam = getQueryParam(req.query.page);
  const perPageParam = getQueryParam(req.query['per-page']);
  const startEpochParam = getQueryParam(req.query.start_epoch);
  const endEpochParam = getQueryParam(req.query.end_epoch);

  let pageNum;
  let perPageNum;
  let startEpoch;
  let endEpoch;

  try {
    pageNum = parseIntegerParameter(pageParam, { name: 'page', defaultValue: 1, min: 1 });
    perPageNum = parseIntegerParameter(perPageParam, { name: 'per-page', defaultValue: 10, min: 1, max: 100 });
    startEpoch = parseOptionalEpoch(startEpochParam, 'start_epoch');
    endEpoch = parseOptionalEpoch(endEpochParam, 'end_epoch');
  } catch (error) {
    return res.status(400).json({
      error: error.message,
      status: 'error',
      code: 400
    });
  }

  if (typeof startEpoch === 'number' && typeof endEpoch === 'number' && startEpoch > endEpoch) {
    return res.status(400).json({
      error: '`start_epoch` must be less than or equal to `end_epoch`',
      status: 'error',
      code: 400
    });
  }

  const cookies = getCookies(req);
  const cacheKey = createCacheKey({ username, page: pageNum, perPage: perPageNum, startEpoch, endEpoch, cookies });

  const cached = getCachedResponse(cacheKey);
  if (cached) {
    res.setHeader('X-Cache', 'HIT');
    res.setHeader('X-Cache-Expires-In', cached.expiresInSeconds);
    return res.status(200).json(cached.payload);
  }

  res.setHeader('X-Cache', CACHE_ENABLED ? 'MISS' : 'DISABLED');

  let browser;
  let page;

  const missingCookies = cookies.length === 0;

  try {
    let fetchContext = null;
    let httpError = null;

    try {
      fetchContext = await fetchVideosViaHttp({
        username,
        cookies,
        pageNum,
        perPageNum,
        startEpoch,
        endEpoch
      });
    } catch (error) {
      httpError = error instanceof Error ? error : new Error(String(error));
      console.warn('Primary HTTP fetch failed, attempting browser fallback:', httpError);
    }

    if (httpError?.code === 'PROFILE_NOT_FOUND') {
      return res.status(404).json({
        error: 'TikTok profile not found or has no public videos',
        status: 'error',
        code: 404
      });
    }

    if (!fetchContext) {
      browser = await createBrowser();
      page = await browser.newPage();
      page.setDefaultNavigationTimeout(NAVIGATION_TIMEOUT_MS);

      await preparePage(page, cookies);

      const targetCount = Math.max(pageNum * perPageNum, perPageNum);
      const { videos: rawVideos, profileInfo } = await collectVideoData(page, username, {
        targetItems: targetCount,
        pageSize: HTTP_ITEM_LIST_PAGE_SIZE,
        maxPages: HTTP_ITEM_LIST_MAX_PAGES,
        startEpoch,
        endEpoch
      });

      const normalizedVideos = normalizeVideos(rawVideos, username);
      normalizedVideos.sort((a, b) => {
        const aTime = typeof a.epoch_time_posted === 'number' ? a.epoch_time_posted : 0;
        const bTime = typeof b.epoch_time_posted === 'number' ? b.epoch_time_posted : 0;
        return bTime - aTime;
      });

      fetchContext = {
        videos: normalizedVideos,
        profileInfo: profileInfo ?? null,
        diagnostics: {
          source: 'browser',
          http_error_code: httpError?.code ?? null,
          http_error_message: httpError ? httpError.message : null
        }
      };

      // Early browser termination - close immediately after data extraction
      if (page) {
        try {
          await page.close();
          page = null;
        } catch (closeError) {
          console.warn('Failed to close page early:', closeError);
        }
      }
      if (browser) {
        try {
          await browser.close();
          browser = null;
        } catch (closeError) {
          console.warn('Failed to close browser early:', closeError);
        }
      }
    } else if (!fetchContext.diagnostics?.source) {
      fetchContext.diagnostics = { ...(fetchContext.diagnostics ?? {}), source: 'http' };
    }

    if (!fetchContext || !Array.isArray(fetchContext.videos)) {
      throw new Error('Unable to retrieve TikTok videos with available methods');
    }

    const normalizedVideos = fetchContext.videos;
    const profileInfo = fetchContext.profileInfo ?? null;
    const diagnostics = fetchContext.diagnostics ?? {};

    const filteredVideos = filterVideosByEpoch(normalizedVideos, startEpoch, endEpoch);

    if (!filteredVideos.length && diagnostics.source === 'browser' && page) {
      const unavailable = await detectProfileUnavailable(page);
      if (unavailable) {
        return res.status(404).json({
          error: 'TikTok profile not found or has no public videos',
          status: 'error',
          code: 404
        });
      }
    }

    const totalPosts = filteredVideos.length;
    const totalPages = perPageNum > 0 ? Math.ceil(totalPosts / perPageNum) : 0;
    const startIndex = (pageNum - 1) * perPageNum;
    const paginatedVideos = filteredVideos.slice(startIndex, startIndex + perPageNum);

    const profileTotalPosts = resolveTotalVideoCount(
      profileInfo?.stats ?? profileInfo?.statsV2 ?? profileInfo
    );

    const responsePayload = {
      meta: {
        username,
        page: pageNum,
        total_pages: totalPages,
        posts_per_page: perPageNum,
        total_posts: totalPosts,
        profile_total_posts: typeof profileTotalPosts === 'number' ? profileTotalPosts : totalPosts,
        fetched_posts: normalizedVideos.length,
        start_epoch: startEpoch,
        end_epoch: endEpoch,
        first_video_epoch: filteredVideos[0]?.epoch_time_posted ?? null,
        last_video_epoch: filteredVideos[filteredVideos.length - 1]?.epoch_time_posted ?? null,
        request_time: Math.floor(Date.now() / 1000),
        cache_status: res.getHeader('X-Cache'),
        fetch_method: diagnostics.source,
        fetch_iterations: diagnostics.iterations ?? diagnostics.fetched_batches ?? null
      },
      data: paginatedVideos,
      status: 'success'
    };

    if (diagnostics.http_error_message || diagnostics.http_error_code) {
      responsePayload.meta.http_fallback_reason = diagnostics.http_error_message ?? diagnostics.http_error_code;
    }

    storeCachedResponse(cacheKey, responsePayload);

    return res.status(200).json(responsePayload);
  } catch (err) {
    const error = err instanceof Error ? err : new Error(String(err));
    console.error('TikTok handler error:', error);

    let statusCode = 500;
    let message = 'Unexpected error while processing the request';

    const loweredMessage = error.message.toLowerCase();

    const hints = [];

    if (missingCookies) {
      hints.push(
        'No TikTok cookies detected. Supply session cookies via the X-TikTok-Cookie header or TIKTOK_COOKIE environment variable for reliable access.'
      );
    }

    if (/timeout/i.test(error.message)) {
      statusCode = 504;
      message = 'Timed out while loading TikTok. Please retry.';
      hints.push('TikTok can be slow to respond—retry with a smaller per-page value or later in time.');
    } else if (/executable path not available/i.test(error.message)) {
      statusCode = 503;
      message = 'Chromium executable not available in the current environment.';
      hints.push(
        'Verify that @sparticuz/chromium is installed and the Chromium binary can be downloaded from GitHub releases.'
      );

    } else if (loweredMessage.includes('failed to launch the browser process')) {
      statusCode = 503;
      message = 'Failed to launch Chromium in the Vercel environment.';
      hints.push(
        'Ensure the Brotli pack is reachable (CHROMIUM_PACK_URL) and redeploy without cache so Chromium can unpack again.'
      );
      hints.push('Confirm PUPPETEER_CACHE_DIR points to a writable location (default /tmp/chromium-cache).');
    } else if (
      loweredMessage.includes('target closed') ||
      loweredMessage.includes('execution context was destroyed') ||
      loweredMessage.includes('navigation failed because browser has disconnected')
    ) {
      statusCode = 503;
      message =
        'TikTok blocked the automated browser. Provide valid session cookies via X-TikTok-Cookie header or environment variable.';
      hints.push('TikTok often blocks anonymous scraping. Re-use cookies from an authenticated browser session.');
    } else if (loweredMessage.includes('too many requests') || loweredMessage.includes('429')) {
      statusCode = 429;
      message = 'TikTok rate limited the request. Please wait before retrying.';
      hints.push('Implement exponential backoff and avoid sending requests more frequently than once every few seconds.');
    } else if (loweredMessage.includes('net::err_http_response_code_failure')) {
      statusCode = 502;
      message =
        'TikTok refused the request. Provide valid TikTok cookies or verify the profile is accessible from your region.';
      hints.push('If the profile is geo-restricted, route traffic through a region where it is accessible.');
    } else if (statusCode === 500 && error.message) {
      const sanitized = error.message.split('\n')[0];
      message = `Unexpected error while processing the request: ${sanitized}`;
    }

    const errorResponse = {
      error: message,
      status: 'error',
      code: statusCode
    };

    if (hints.length) {
      errorResponse.hints = hints;
    }

    if (process.env.NODE_ENV === 'development') {
      errorResponse.details = error.stack;
    }

    return res.status(statusCode).json(errorResponse);
  } finally {
    if (page) {
      try {
        await page.close();
      } catch (closeError) {
        console.warn('Failed to close page cleanly:', closeError);
      }
    }
    if (browser) {
      try {
        await browser.close();
      } catch (closeError) {
        console.warn('Failed to close browser cleanly:', closeError);
      }
    }
  }
}<|MERGE_RESOLUTION|>--- conflicted
+++ resolved
@@ -2,13 +2,8 @@
 import fs from 'fs';
 import path from 'path';
 import puppeteer from 'puppeteer-core';
-<<<<<<< HEAD
-import chromium from '@sparticuz/chromium';
-
-=======
 import chromium from '@sparticuz/chromium-min';
 import { requireApiKey } from '../lib/auth.js'; 
->>>>>>> 8acbc7c6
 
 const DEFAULT_USER_AGENT =
   'Mozilla/5.0 (Windows NT 10.0; Win64; x64) AppleWebKit/537.36 (KHTML, like Gecko) Chrome/122.0.0.0 Safari/537.36';
@@ -31,7 +26,7 @@
   const raw = normalizeInteger(process.env.TIKTOK_ITEM_LIST_PAGE_SIZE, 30);
   if (Number.isNaN(raw)) {
     return 30;
-  }
+  } 
   return Math.min(Math.max(raw, 1), 35);
 })();
 const HTTP_ITEM_LIST_MAX_PAGES = Math.max(normalizeInteger(process.env.TIKTOK_ITEM_LIST_MAX_PAGES, 40), 1);
@@ -42,7 +37,7 @@
 const responseCache = new Map();
 const inflightRequests = new Map();
 
-let cachedExecutablePath;
+let cachedExecutablePath; 
 
 const DEFAULT_CHROMIUM_PACK_URL =
   'https://github.com/Sparticuz/chromium/releases/download/v141.0.0/chromium-v141.0.0-pack.x64.tar';
@@ -1736,9 +1731,8 @@
       statusCode = 503;
       message = 'Chromium executable not available in the current environment.';
       hints.push(
-        'Verify that @sparticuz/chromium is installed and the Chromium binary can be downloaded from GitHub releases.'
+        'Verify that @sparticuz/chromium-min is installed and CHROMIUM_PACK_URL (or CHROMIUM_BINARIES_PATH) points to the Brotli bundle.'
       );
-
     } else if (loweredMessage.includes('failed to launch the browser process')) {
       statusCode = 503;
       message = 'Failed to launch Chromium in the Vercel environment.';
